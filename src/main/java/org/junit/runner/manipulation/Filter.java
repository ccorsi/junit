package org.junit.runner.manipulation;

import org.junit.runner.Description;
import org.junit.runner.Request;

/**
 * The canonical case of filtering is when you want to run a single test method
 * in a class. Rather than introduce runner API just for that one case, JUnit
 * provides a general filtering mechanism.
 * 
 * If you want to filter the tests to be run, extend <code>Filter</code> and
 * apply an instance of your filter to the {@link org.junit.runner.Request}
 * before running it (see {@link org.junit.runner.JUnitCore#run(Request)}.
 * 
 * Alternatively, apply a <code>Filter</code> to a
 * {@link org.junit.runner.Runner} before running tests (for example, in
 * conjunction with {@link org.junit.runner.RunWith}.
 */
public abstract class Filter {
	/**
	 * A null <code>Filter</code> that passes all tests through.
	 */
	public static Filter ALL= new Filter() {
		@Override
		public boolean shouldRun(Description description) {
			return true;
		}

		@Override
		public String describe() {
			return "all tests";
		}
	};

	/**
	 * Returns a {@code Filter} that only runs the single method described by
	 * {@code desiredDescription}
	 */
	public static Filter matchMethodDescription(final Description desiredDescription) {
		return new Filter() {
			@Override
			public boolean shouldRun(Description description) {
<<<<<<< HEAD
				// TODO: DUP!
				return description.isSuite() || desiredDescription.equals(description);
=======
				if (description.isTest())
					return desiredDescription.equals(description);
				return true;
>>>>>>> c3873cf7
			}

			@Override
			public String describe() {
				return String.format("Method %s", desiredDescription.getDisplayName());
			}
		};
	}

	/**
	 * Indicates how to prune the tree of tests. The meaning of the boolean
	 * returned depends on whether {@code description} describes a leaf in the
	 * test tree ({@code Description.isTest} is true), or a suite ({@code
	 * Description.isSuite} is true).
	 * 
	 * If {@code description} is a leaf, then {@code shouldRun} returns false
	 * iff the test represented should not be run.
	 * 
	 * If {@code description} is a suite, then {@code shouldRun} may return
	 * false if it is cheap to determine that no leaf recursively included by
	 * this suite should be run. However, {@code shouldRun} may return true for
	 * a suite, and yet return false for every member of that suite, in which
	 * case the suite should throw {@link NoTestsRemainException} from the
	 * {@code filter} method.
	 *
	 * I apologize for any inconvenience caused by this specification. 
	 * 
	 * @param description
	 *            the description of the test to be run
	 * @return <code>true</code> if the test should be run.
	 * @author saff
	 */
	public abstract boolean shouldRun(Description description);

	/**
	 * Returns a textual description of this Filter
	 * 
	 * @return a textual description of this Filter
	 */
	public abstract String describe();

	/**
	 * Invoke with a {@link org.junit.runner.Runner} to cause all tests it
	 * intends to run to first be checked with the filter. Only those that pass
	 * the filter will be run.
	 * 
	 * @param child
	 *            the runner to be filtered by the receiver
	 * @throws NoTestsRemainException
	 *             if the receiver removes all tests
	 */
	public void apply(Object child) throws NoTestsRemainException {
		if (child instanceof Filterable) {
			Filterable filterable= (Filterable) child;
			filterable.filter(this);
		}
	}
}<|MERGE_RESOLUTION|>--- conflicted
+++ resolved
@@ -40,14 +40,8 @@
 		return new Filter() {
 			@Override
 			public boolean shouldRun(Description description) {
-<<<<<<< HEAD
 				// TODO: DUP!
 				return description.isSuite() || desiredDescription.equals(description);
-=======
-				if (description.isTest())
-					return desiredDescription.equals(description);
-				return true;
->>>>>>> c3873cf7
 			}
 
 			@Override
@@ -100,9 +94,9 @@
 	 *             if the receiver removes all tests
 	 */
 	public void apply(Object child) throws NoTestsRemainException {
-		if (child instanceof Filterable) {
-			Filterable filterable= (Filterable) child;
-			filterable.filter(this);
-		}
+		if (!(child instanceof Filterable))
+			return;
+		Filterable filterable= (Filterable) child;
+		filterable.filter(this);
 	}
 }