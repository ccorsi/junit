2006 March 9
	Matthias Schmidt: improved org.junit package javadoc
	
2006 August 3
	giovanni: better test for TestCase without a name.
	Matthias Pfau: better error message when test case constructor fails
	
2006 November 21
	dakcalouro: Found defect with comparing ints and longs (1555161)
	Ben Maurer: Found defect with timeouts taking twice as long as specified (1536198)
	
2007 February 08
	Kazimierz Pogoda: Found defect with null array elements (1438163)
	
2007 July 09
	wangqq: Found defect with @After not running after a timeout (1745048)

2007 July 18
    Andrew Dick: Found defect with assertEquals comparing non-Integer Numbers (1715326)
	Michael Schechter: Found defect with Filters and suite() methods (1739095)

2008 February 5
	Walter Gildersleeve: Found assertEquals(null, "null") defect (1857283)
	
2008 July 1
	Johannes Link: Submitted test for running subclasses of Suite
	
2008 July 23
	Daniel Brolund: Submitted patch for build.xml, fixing 1.5 compatibility (2021396)
	
2008 Aug 1
	Nat Pryce: Found defect in treatment of validation errors from custom 
	           subclasses of the legacy JUnit4ClassRunner.
	           
2008 Aug 18
	Nir Soffer: Suggested adding to the cookbook information about running
				running JUnit from the command line.
				           
2008 Aug 19
	Jack Woehr: Discovered build.xml was missing from junit-4.x.zip
	
2009 Jan 5
	Amanda Robinson: Fixed overly permissive @DataPoint processing.
	
2009 Feb 9
	Mark Shapiro: Discovered bug in test counting after an ignored method (2106324)
	
2009 Apr 20
	Chris Felaco: Discovered regression in handling suite() methods with JUnit 3 runner (1812200)
	Toby Byron: Suggested updating linking in javadoc (2090230)
	Raphael Parree: Improved docs on Parameterized (2186792)
	Robin de Silva Jayasinghe: Fixed Javadoc code sample for AfterClass (2126279)
	
2009 May 04
	James Abbley: Submitted a patch that fixed the 2-second limit on Parallel execution.

2009 Nov 16
    Kristian Rosenvold: Submitted a patch (github#16) that improves thread-safety of
                        result counting
2010 Feb 08
    Paul Holser: Submitted additional test for TestName rule.
    
2010 May 03
    jonas22@github: Found bug (github#98) with assumptions and expected exceptions.

2011 Jan 03
    jens.schauder@freenet.de: Found bug (github#74) with Categories and 
                              Parameterized.

2011 Jan 18
    Markus Keller: Reported bug (github#163): 
           Bad comparison failure message when using assertEquals(String, String)
    
    Kevin Cooney (kcooney@github):
           Patches for runLeaf, public multiple failure exception,
           assertion messages and null.

2011 Mar 04
    Jerome Lacoste (lacostej@github) for initial patch for GH-191.

2011 Apr 15
     reinholdfuereder@github For initial test for GH-39

2011 Apr 15
     ububenheimer@github for bug report https://github.com/KentBeck/junit/issues/208

2011 Apr 29
     reinholdfuereder@github: bug report, test, and fix for GH-38:
                              ParentRunner filtering
2011 Apr 29
     Markus Keller (mkeller@github): Report for GH-187:
            Unintentional dependency on Java 6

2011 May 31
     Kevin Cooney (kcooney@github): Patches for filtering test suites:
         copy List returned by getChildren() before mutating it;
         optimize ParentRunner.filter for nested suites;
         optimize Filter.intersect for common cases

2011 Jun 06
     Vampire@github: Report for GH-235: 4.7 release notes incorrect.

2011 Jun 24
     Samuel Le Berrigaud (sleberrigaud@github): Report for GH-248:
            protected BlockJUnit4ClassRunner#rules method removed from 4.8.2

<<<<<<< HEAD
2011 Jul 06
     Stefan Birkner: Fixed wrong documentation of ClassRule (github#254).

2011 Jul 09
     Nigel Charman: Reported Rules bugs github#257 and gihub#258.

2011 Jul 09
     Stefan Birkner: Fixed rules bugs (github#257, gihub#258, github#260).

2011 Jul 09
     Stefan Birkner: Fixed rules bugs (github#257, gihub#258, github#260).

2011 Jul 22
     Andreas Köhler, Stefan Birkner: Fixed wrong documentation of Parameterized (github#89).

2011 Jul 28
     electrickery, Stefan Birkner: Fixed typo in JavaDoc (github#134).

2011 Aug 09
     Stefan Birkner: Fixed JavaDoc links.

2011 Sep 09
     Robert Munteanu, Stefan Birkner:
            TestWatcher and TestWatchman don't call failed when assumption is violated (github#296).
     digulla@github, Stefan Birkner: Removed useless code (github#289).
=======
2011 Jun 24
    Daniel Rothmaler (drothmaler@github):
        #299: random temp file/folder creation 
        #300: ErrorCollector.checkThat overload

2011 Aug 10
     rodolfoliviero@github and JoseRibeiro@github: feature to create recursive temporary folders.
>>>>>>> f472307d
<|MERGE_RESOLUTION|>--- conflicted
+++ resolved
@@ -104,7 +104,11 @@
      Samuel Le Berrigaud (sleberrigaud@github): Report for GH-248:
             protected BlockJUnit4ClassRunner#rules method removed from 4.8.2
 
-<<<<<<< HEAD
+2011 Jun 24
+    Daniel Rothmaler (drothmaler@github):
+        #299: random temp file/folder creation 
+        #300: ErrorCollector.checkThat overload
+
 2011 Jul 06
      Stefan Birkner: Fixed wrong documentation of ClassRule (github#254).
 
@@ -130,12 +134,6 @@
      Robert Munteanu, Stefan Birkner:
             TestWatcher and TestWatchman don't call failed when assumption is violated (github#296).
      digulla@github, Stefan Birkner: Removed useless code (github#289).
-=======
-2011 Jun 24
-    Daniel Rothmaler (drothmaler@github):
-        #299: random temp file/folder creation 
-        #300: ErrorCollector.checkThat overload
 
 2011 Aug 10
      rodolfoliviero@github and JoseRibeiro@github: feature to create recursive temporary folders.
->>>>>>> f472307d
